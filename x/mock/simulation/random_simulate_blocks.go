package simulation

import (
	"encoding/json"
	"fmt"
	"math"
	"math/rand"
	"os"
	"os/signal"
	"runtime/debug"
	"sort"
	"strings"
	"syscall"
	"testing"
	"time"

	abci "github.com/tendermint/tendermint/abci/types"
	tmtypes "github.com/tendermint/tendermint/types"

	"github.com/cosmos/cosmos-sdk/baseapp"
	sdk "github.com/cosmos/cosmos-sdk/types"
)

// Simulate tests application by sending random messages.
func Simulate(t *testing.T, app *baseapp.BaseApp,
	appStateFn func(r *rand.Rand, accs []Account) json.RawMessage,
	ops []WeightedOperation, setups []RandSetup,
	invariants []Invariant, numBlocks int, blockSize int, commit bool) error {

	time := time.Now().UnixNano()
	return SimulateFromSeed(t, app, appStateFn, time, ops, setups, invariants, numBlocks, blockSize, commit)
}

func initChain(r *rand.Rand, accounts []Account, setups []RandSetup, app *baseapp.BaseApp,
	appStateFn func(r *rand.Rand, accounts []Account) json.RawMessage) (validators map[string]mockValidator) {
	res := app.InitChain(abci.RequestInitChain{AppStateBytes: appStateFn(r, accounts)})
	validators = make(map[string]mockValidator)
	for _, validator := range res.Validators {
		pubkey, err := tmtypes.PB2TM.PubKey(validator.PubKey)
		if err != nil {
			panic(err)
		}
		address := pubkey.Address()
		validators[string(address)] = mockValidator{validator, GetMemberOfInitialState(r, initialLivenessWeightings)}
	}

	for i := 0; i < len(setups); i++ {
		setups[i](r, accounts)
	}

	return
}

func randTimestamp(r *rand.Rand) time.Time {
	unixTime := r.Int63n(int64(math.Pow(2, 40)))
	return time.Unix(unixTime, 0)
}

// SimulateFromSeed tests an application by running the provided
// operations, testing the provided invariants, but using the provided seed.
func SimulateFromSeed(tb testing.TB, app *baseapp.BaseApp,
	appStateFn func(r *rand.Rand, accs []Account) json.RawMessage,
	seed int64, ops []WeightedOperation, setups []RandSetup, invariants []Invariant,
	numBlocks int, blockSize int, commit bool) (simError error) {

	// in case we have to end early, don't os.Exit so that we can run cleanup code.
	stopEarly := false
	testingMode, t, b := getTestingMode(tb)
	fmt.Printf("Starting SimulateFromSeed with randomness created with seed %d\n", int(seed))
	r := rand.New(rand.NewSource(seed))
	timestamp := randTimestamp(r)
	fmt.Printf("Starting the simulation from time %v, unixtime %v\n", timestamp.UTC().Format(time.UnixDate), timestamp.Unix())
	timeDiff := maxTimePerBlock - minTimePerBlock

	accs := RandomAccounts(r, numKeys)

	// Setup event stats
	events := make(map[string]uint)
	event := func(what string) {
		events[what]++
	}

	validators := initChain(r, accs, setups, app, appStateFn)

	header := abci.Header{Height: 0, Time: timestamp}
	opCount := 0

	// Setup code to catch SIGTERM's
	c := make(chan os.Signal)
	signal.Notify(c, os.Interrupt, syscall.SIGTERM, syscall.SIGINT)
	go func() {
		receivedSignal := <-c
		fmt.Printf("Exiting early due to %s, on block %d, operation %d\n", receivedSignal, header.Height, opCount)
		simError = fmt.Errorf("Exited due to %s", receivedSignal)
		stopEarly = true
	}()

	var pastTimes []time.Time
	var pastVoteInfos [][]abci.VoteInfo

<<<<<<< HEAD
	request := RandomRequestBeginBlock(r, validators, livenessTransitionMatrix, evidenceFraction, pastTimes, pastVoteInfos, event, header, log)
=======
	request := RandomRequestBeginBlock(r, validators, livenessTransitionMatrix, evidenceFraction, pastTimes, pastSigningValidators, event, header)
>>>>>>> 91ee6b0d
	// These are operations which have been queued by previous operations
	operationQueue := make(map[int][]Operation)
	timeOperationQueue := []FutureOperation{}
	var blockLogBuilders []*strings.Builder

	if testingMode {
		blockLogBuilders = make([]*strings.Builder, numBlocks)
	}
	displayLogs := logPrinter(testingMode, blockLogBuilders)
	blockSimulator := createBlockSimulator(testingMode, tb, t, event, invariants, ops, operationQueue, timeOperationQueue, numBlocks, displayLogs)
	if !testingMode {
		b.ResetTimer()
	} else {
		// Recover logs in case of panic
		defer func() {
			if r := recover(); r != nil {
				fmt.Println("Panic with err\n", r)
				stackTrace := string(debug.Stack())
				fmt.Println(stackTrace)
				displayLogs()
				simError = fmt.Errorf("Simulation halted due to panic on block %d", header.Height)
			}
		}()
	}

	for i := 0; i < numBlocks && !stopEarly; i++ {
		// Log the header time for future lookup
		pastTimes = append(pastTimes, header.Time)
		pastVoteInfos = append(pastVoteInfos, request.LastCommitInfo.Votes)

		// Run the BeginBlock handler
		app.BeginBlock(request)

		if testingMode {
			// Make sure invariants hold at beginning of block
			assertAllInvariants(t, app, invariants, displayLogs)
		}
		logWriter := addLogMessage(testingMode, blockLogBuilders, i)

		ctx := app.NewContext(false, header)
		thisBlockSize := getBlockSize(r, blockSize)

		// Run queued operations. Ignores blocksize if blocksize is too small
		numQueuedOpsRan := runQueuedOperations(operationQueue, int(header.Height), tb, r, app, ctx, accs, logWriter, displayLogs, event)
		numQueuedTimeOpsRan := runQueuedTimeOperations(timeOperationQueue, header.Time, tb, r, app, ctx, accs, logWriter, displayLogs, event)
		thisBlockSize = thisBlockSize - numQueuedOpsRan - numQueuedTimeOpsRan
		operations := blockSimulator(thisBlockSize, r, app, ctx, accs, header, logWriter)
		opCount += operations + numQueuedOpsRan + numQueuedTimeOpsRan

		res := app.EndBlock(abci.RequestEndBlock{})
		header.Height++
		header.Time = header.Time.Add(time.Duration(minTimePerBlock) * time.Second).Add(time.Duration(int64(r.Intn(int(timeDiff)))) * time.Second)
		logWriter("EndBlock")

		if testingMode {
			// Make sure invariants hold at end of block
			assertAllInvariants(t, app, invariants, displayLogs)
		}
		if commit {
			app.Commit()
		}

		// Generate a random RequestBeginBlock with the current validator set for the next block
<<<<<<< HEAD
		request = RandomRequestBeginBlock(r, validators, livenessTransitionMatrix, evidenceFraction, pastTimes, pastVoteInfos, event, header, log)
=======
		request = RandomRequestBeginBlock(r, validators, livenessTransitionMatrix, evidenceFraction, pastTimes, pastSigningValidators, event, header)
>>>>>>> 91ee6b0d

		// Update the validator set
		validators = updateValidators(tb, r, validators, res.ValidatorUpdates, event)
	}
	if stopEarly {
		DisplayEvents(events)
		return
	}
	fmt.Printf("\nSimulation complete. Final height (blocks): %d, final time (seconds), : %v, operations ran %d\n", header.Height, header.Time, opCount)
	DisplayEvents(events)
	return nil
}

// Returns a function to simulate blocks. Written like this to avoid constant parameters being passed everytime, to minimize
// memory overhead
func createBlockSimulator(testingMode bool, tb testing.TB, t *testing.T, event func(string), invariants []Invariant, ops []WeightedOperation, operationQueue map[int][]Operation, timeOperationQueue []FutureOperation, totalNumBlocks int, displayLogs func()) func(
	blocksize int, r *rand.Rand, app *baseapp.BaseApp, ctx sdk.Context, accounts []Account, header abci.Header, logWriter func(string)) (opCount int) {
	totalOpWeight := 0
	for i := 0; i < len(ops); i++ {
		totalOpWeight += ops[i].Weight
	}
	selectOp := func(r *rand.Rand) Operation {
		x := r.Intn(totalOpWeight)
		for i := 0; i < len(ops); i++ {
			if x <= ops[i].Weight {
				return ops[i].Op
			}
			x -= ops[i].Weight
		}
		// shouldn't happen
		return ops[0].Op
	}
	return func(blocksize int, r *rand.Rand, app *baseapp.BaseApp, ctx sdk.Context,
		accounts []Account, header abci.Header, logWriter func(string)) (opCount int) {
		for j := 0; j < blocksize; j++ {
			logUpdate, futureOps, err := selectOp(r)(r, app, ctx, accounts, event)
			if err != nil {
				displayLogs()
				tb.Fatalf("error on operation %d within block %d, %v", header.Height, opCount, err)
			}
			logWriter(logUpdate)

			queueOperations(operationQueue, timeOperationQueue, futureOps)
			if testingMode {
				if onOperation {
					assertAllInvariants(t, app, invariants, displayLogs)
				}
				if opCount%50 == 0 {
					fmt.Printf("\rSimulating... block %d/%d, operation %d/%d.  ", header.Height, totalNumBlocks, opCount, blocksize)
				}
			}
			opCount++
		}
		return opCount
	}
}

func getTestingMode(tb testing.TB) (testingMode bool, t *testing.T, b *testing.B) {
	testingMode = false
	if _t, ok := tb.(*testing.T); ok {
		t = _t
		testingMode = true
	} else {
		b = tb.(*testing.B)
	}
	return
}

func getBlockSize(r *rand.Rand, blockSize int) int {
	load := r.Float64()
	switch {
	case load < 0.33:
		return 0
	case load < 0.66:
		return r.Intn(blockSize * 2)
	default:
		return r.Intn(blockSize * 4)
	}
}

// adds all future operations into the operation queue.
func queueOperations(queuedOperations map[int][]Operation, queuedTimeOperations []FutureOperation, futureOperations []FutureOperation) {
	if futureOperations == nil {
		return
	}
	for _, futureOp := range futureOperations {
		if futureOp.BlockHeight != 0 {
			if val, ok := queuedOperations[futureOp.BlockHeight]; ok {
				queuedOperations[futureOp.BlockHeight] = append(val, futureOp.Op)
			} else {
				queuedOperations[futureOp.BlockHeight] = []Operation{futureOp.Op}
			}
		} else {
			// TODO: Replace with proper sorted data structure, so don't have the copy entire slice
			index := sort.Search(len(queuedTimeOperations), func(i int) bool { return queuedTimeOperations[i].BlockTime.After(futureOp.BlockTime) })
			queuedTimeOperations = append(queuedTimeOperations, FutureOperation{})
			copy(queuedTimeOperations[index+1:], queuedTimeOperations[index:])
			queuedTimeOperations[index] = futureOp
		}
	}
}

// nolint: errcheck
func runQueuedOperations(queueOperations map[int][]Operation, height int, tb testing.TB, r *rand.Rand, app *baseapp.BaseApp, ctx sdk.Context,
	accounts []Account, logWriter func(string), displayLogs func(), event func(string)) (numOpsRan int) {
	if queuedOps, ok := queueOperations[height]; ok {
		numOps := len(queuedOps)
		for i := 0; i < numOps; i++ {
			// For now, queued operations cannot queue more operations.
			// If a need arises for us to support queued messages to queue more messages, this can
			// be changed.
			logUpdate, _, err := queuedOps[i](r, app, ctx, accounts, event)
			logWriter(logUpdate)
			if err != nil {
				displayLogs()
				tb.FailNow()
			}
		}
		delete(queueOperations, height)
		return numOps
	}
	return 0
}

func runQueuedTimeOperations(queueOperations []FutureOperation, currentTime time.Time, tb testing.TB, r *rand.Rand, app *baseapp.BaseApp, ctx sdk.Context,
	accounts []Account, logWriter func(string), displayLogs func(), event func(string)) (numOpsRan int) {

	numOpsRan = 0
	for len(queueOperations) > 0 && currentTime.After(queueOperations[0].BlockTime) {
		// For now, queued operations cannot queue more operations.
		// If a need arises for us to support queued messages to queue more messages, this can
		// be changed.
		logUpdate, _, err := queueOperations[0].Op(r, app, ctx, accounts, event)
		logWriter(logUpdate)
		if err != nil {
			displayLogs()
			tb.FailNow()
		}
		queueOperations = queueOperations[1:]
		numOpsRan++
	}
	return numOpsRan
}

func getKeys(validators map[string]mockValidator) []string {
	keys := make([]string, len(validators))
	i := 0
	for key := range validators {
		keys[i] = key
		i++
	}
	sort.Strings(keys)
	return keys
}

// RandomRequestBeginBlock generates a list of signing validators according to the provided list of validators, signing fraction, and evidence fraction
// nolint: unparam
func RandomRequestBeginBlock(r *rand.Rand, validators map[string]mockValidator, livenessTransitions TransitionMatrix, evidenceFraction float64,
<<<<<<< HEAD
	pastTimes []time.Time, pastVoteInfos [][]abci.VoteInfo, event func(string), header abci.Header, log string) abci.RequestBeginBlock {
=======
	pastTimes []time.Time, pastSigningValidators [][]abci.SigningValidator, event func(string), header abci.Header) abci.RequestBeginBlock {
>>>>>>> 91ee6b0d
	if len(validators) == 0 {
		return abci.RequestBeginBlock{Header: header}
	}
	voteInfos := make([]abci.VoteInfo, len(validators))
	i := 0
	for _, key := range getKeys(validators) {
		mVal := validators[key]
		mVal.livenessState = livenessTransitions.NextState(r, mVal.livenessState)
		signed := true

		if mVal.livenessState == 1 {
			// spotty connection, 50% probability of success
			// See https://github.com/golang/go/issues/23804#issuecomment-365370418
			// for reasoning behind computing like this
			signed = r.Int63()%2 == 0
		} else if mVal.livenessState == 2 {
			// offline
			signed = false
		}
		if signed {
			event("beginblock/signing/signed")
		} else {
			event("beginblock/signing/missed")
		}
		pubkey, err := tmtypes.PB2TM.PubKey(mVal.val.PubKey)
		if err != nil {
			panic(err)
		}
		voteInfos[i] = abci.VoteInfo{
			Validator: abci.Validator{
				Address: pubkey.Address(),
			},
			SignedLastBlock: signed,
		}
		i++
	}
	// TODO: Determine capacity before allocation
	evidence := make([]abci.Evidence, 0)
	// Anything but the first block
	if len(pastTimes) > 0 {
		for r.Float64() < evidenceFraction {
			height := header.Height
			time := header.Time
			vals := voteInfos
			if r.Float64() < pastEvidenceFraction {
				height = int64(r.Intn(int(header.Height)))
				time = pastTimes[height]
				vals = pastVoteInfos[height]
			}
			validator := vals[r.Intn(len(vals))].Validator
			var totalVotingPower int64
			for _, val := range vals {
				totalVotingPower += val.Validator.Power
			}
			evidence = append(evidence, abci.Evidence{
				Type:             tmtypes.ABCIEvidenceTypeDuplicateVote,
				Validator:        validator,
				Height:           height,
				Time:             time,
				TotalVotingPower: totalVotingPower,
			})
			event("beginblock/evidence")
		}
	}
	return abci.RequestBeginBlock{
		Header: header,
		LastCommitInfo: abci.LastCommitInfo{
			Votes: voteInfos,
		},
		ByzantineValidators: evidence,
	}
}

// updateValidators mimicks Tendermint's update logic
// nolint: unparam
<<<<<<< HEAD
func updateValidators(tb testing.TB, r *rand.Rand, current map[string]mockValidator, updates []abci.ValidatorUpdate, event func(string)) map[string]mockValidator {
=======
func updateValidators(tb testing.TB, r *rand.Rand, current map[string]mockValidator, updates []abci.Validator, event func(string)) map[string]mockValidator {

>>>>>>> 91ee6b0d
	for _, update := range updates {
		switch {
		case update.Power == 0:
			if _, ok := current[string(update.PubKey.Data)]; !ok {
				tb.Fatalf("tried to delete a nonexistent validator")
			}

			event("endblock/validatorupdates/kicked")
			delete(current, string(update.PubKey.Data))
		default:
			// Does validator already exist?
			if mVal, ok := current[string(update.PubKey.Data)]; ok {
				mVal.val = update
				event("endblock/validatorupdates/updated")
			} else {
				// Set this new validator
				current[string(update.PubKey.Data)] = mockValidator{update, GetMemberOfInitialState(r, initialLivenessWeightings)}
				event("endblock/validatorupdates/added")
			}
		}
	}

	return current
}<|MERGE_RESOLUTION|>--- conflicted
+++ resolved
@@ -98,11 +98,7 @@
 	var pastTimes []time.Time
 	var pastVoteInfos [][]abci.VoteInfo
 
-<<<<<<< HEAD
-	request := RandomRequestBeginBlock(r, validators, livenessTransitionMatrix, evidenceFraction, pastTimes, pastVoteInfos, event, header, log)
-=======
-	request := RandomRequestBeginBlock(r, validators, livenessTransitionMatrix, evidenceFraction, pastTimes, pastSigningValidators, event, header)
->>>>>>> 91ee6b0d
+	request := RandomRequestBeginBlock(r, validators, livenessTransitionMatrix, evidenceFraction, pastTimes, pastVoteInfos, event, header)
 	// These are operations which have been queued by previous operations
 	operationQueue := make(map[int][]Operation)
 	timeOperationQueue := []FutureOperation{}
@@ -166,11 +162,7 @@
 		}
 
 		// Generate a random RequestBeginBlock with the current validator set for the next block
-<<<<<<< HEAD
-		request = RandomRequestBeginBlock(r, validators, livenessTransitionMatrix, evidenceFraction, pastTimes, pastVoteInfos, event, header, log)
-=======
-		request = RandomRequestBeginBlock(r, validators, livenessTransitionMatrix, evidenceFraction, pastTimes, pastSigningValidators, event, header)
->>>>>>> 91ee6b0d
+		request = RandomRequestBeginBlock(r, validators, livenessTransitionMatrix, evidenceFraction, pastTimes, pastVoteInfos, event, header)
 
 		// Update the validator set
 		validators = updateValidators(tb, r, validators, res.ValidatorUpdates, event)
@@ -329,11 +321,7 @@
 // RandomRequestBeginBlock generates a list of signing validators according to the provided list of validators, signing fraction, and evidence fraction
 // nolint: unparam
 func RandomRequestBeginBlock(r *rand.Rand, validators map[string]mockValidator, livenessTransitions TransitionMatrix, evidenceFraction float64,
-<<<<<<< HEAD
-	pastTimes []time.Time, pastVoteInfos [][]abci.VoteInfo, event func(string), header abci.Header, log string) abci.RequestBeginBlock {
-=======
-	pastTimes []time.Time, pastSigningValidators [][]abci.SigningValidator, event func(string), header abci.Header) abci.RequestBeginBlock {
->>>>>>> 91ee6b0d
+	pastTimes []time.Time, pastVoteInfos [][]abci.VoteInfo, event func(string), header abci.Header) abci.RequestBeginBlock {
 	if len(validators) == 0 {
 		return abci.RequestBeginBlock{Header: header}
 	}
@@ -409,12 +397,7 @@
 
 // updateValidators mimicks Tendermint's update logic
 // nolint: unparam
-<<<<<<< HEAD
 func updateValidators(tb testing.TB, r *rand.Rand, current map[string]mockValidator, updates []abci.ValidatorUpdate, event func(string)) map[string]mockValidator {
-=======
-func updateValidators(tb testing.TB, r *rand.Rand, current map[string]mockValidator, updates []abci.Validator, event func(string)) map[string]mockValidator {
-
->>>>>>> 91ee6b0d
 	for _, update := range updates {
 		switch {
 		case update.Power == 0:
