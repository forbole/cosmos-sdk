# Gopkg.toml example
#
# Refer to https://github.com/golang/dep/blob/master/docs/Gopkg.toml.md
# for detailed Gopkg.toml documentation.
#
# required = ["github.com/user/thing/cmd/thing"]
# ignored = ["github.com/user/project/pkgX", "bitbucket.org/user/project/pkgA/pkgY"]
#
# [[constraint]]
#   name = "github.com/user/project"
#   version = "1.0.0"
#
# [[constraint]]
#   name = "github.com/user/project2"
#   branch = "dev"
#   source = "github.com/myfork/project2"
#
# [[override]]
#   name = "github.com/x/y"
#   version = "2.4.0"
#
# [prune]
#   non-go = false
#   go-tests = true
#   unused-packages = true

[[constraint]]
  name = "github.com/bgentry/speakeasy"
  version = "~0.1.0"

[[constraint]]
  name = "github.com/golang/protobuf"
  version = "~1.0.0"

[[constraint]]
  name = "github.com/mattn/go-isatty"
  version = "~0.0.3"

[[constraint]]
  name = "github.com/pkg/errors"
  version = "~0.8.0"

[[constraint]]
  name = "github.com/spf13/cobra"
  version = "~0.0.1"

[[constraint]]
  name = "github.com/spf13/viper"
  version = "~1.0.0"

[[constraint]]
  name = "github.com/stretchr/testify"
  version = "~1.2.1"

[[constraint]]
  name = "github.com/tendermint/abci"
<<<<<<< HEAD
  version = "=0.11.0-rc0"
=======
  version = "=0.11.0-rc4"
>>>>>>> be7ec5bc

[[override]]
  name = "github.com/tendermint/go-crypto"
  revision = "e6d0ade0e1a8315613e026fe64b006f24f58beab"

[[constraint]]
  name = "github.com/tendermint/go-amino"
  version = "=0.9.9"

[[constraint]]
  name = "github.com/tendermint/iavl"
  version = "0.8.0-rc0"

[[constraint]]
  name = "github.com/tendermint/tendermint"
<<<<<<< HEAD
  version = "=0.20.0-rc0"
=======
  version = "=0.20.0-rc3"
>>>>>>> be7ec5bc

[[override]]
  name = "github.com/tendermint/tmlibs"
  branch = "develop"

# this got updated and broke, so locked to an old working commit ...
[[override]]
  name = "google.golang.org/genproto"
  revision = "7fd901a49ba6a7f87732eb344f6e3c5b19d1b200"

[prune]
  go-tests = true
  unused-packages = true<|MERGE_RESOLUTION|>--- conflicted
+++ resolved
@@ -54,11 +54,7 @@
 
 [[constraint]]
   name = "github.com/tendermint/abci"
-<<<<<<< HEAD
-  version = "=0.11.0-rc0"
-=======
   version = "=0.11.0-rc4"
->>>>>>> be7ec5bc
 
 [[override]]
   name = "github.com/tendermint/go-crypto"
@@ -74,11 +70,7 @@
 
 [[constraint]]
   name = "github.com/tendermint/tendermint"
-<<<<<<< HEAD
-  version = "=0.20.0-rc0"
-=======
   version = "=0.20.0-rc3"
->>>>>>> be7ec5bc
 
 [[override]]
   name = "github.com/tendermint/tmlibs"
