# Gopkg.toml example
#
# Refer to https://github.com/golang/dep/blob/master/docs/Gopkg.toml.md
# for detailed Gopkg.toml documentation.
#
# required = ["github.com/user/thing/cmd/thing"]
# ignored = ["github.com/user/project/pkgX", "bitbucket.org/user/project/pkgA/pkgY"]
#
# [[constraint]]
#   name = "github.com/user/project"
#   version = "1.0.0"
#
# [[constraint]]
#   name = "github.com/user/project2"
#   branch = "dev"
#   source = "github.com/myfork/project2"
#
# [[override]]
#   name = "github.com/x/y"
#   version = "2.4.0"
#
# [prune]
#   non-go = false
#   go-tests = true
#   unused-packages = true

[[constraint]]
  name = "github.com/bgentry/speakeasy"
  version = "~0.1.0"

[[constraint]]
  name = "github.com/golang/protobuf"
  version = "~1.0.0"

[[constraint]]
  name = "github.com/mattn/go-isatty"
  version = "~0.0.3"

[[constraint]]
  name = "github.com/spf13/cobra"
  version = "~0.0.1"

[[constraint]]
  name = "github.com/spf13/viper"
  version = "~1.0.0"

[[constraint]]
  name = "github.com/pkg/errors"
  version = "0.8.0"

[[constraint]]
<<<<<<< HEAD
  name = "github.com/stretchr/testify"
  version = "1.2.1"
=======
  name = "github.com/tendermint/go-crypto"
  version = "=0.6.2"
>>>>>>> 3dc23871

[[constraint]]
  name = "github.com/tendermint/go-amino"
  version = "=0.10.1"

[[constraint]]
  name = "github.com/tendermint/iavl"
<<<<<<< HEAD
  version = "=0.8.0"
=======
  version = "=0.8.0-rc0"
>>>>>>> 3dc23871

[[constraint]]
  name = "github.com/tendermint/tendermint"
  revision = "8412b75b1070ac023405e8228e017ed36531fe1b"

[[override]]
  name = "github.com/tendermint/tmlibs"
<<<<<<< HEAD
  revision = "e09e3a56f323c3efa3653e513540f1686a5374b2"
=======
  revision = "0c98d10b4ffbd87978d79c160e835b3d3df241ec"
>>>>>>> 3dc23871

# this got updated and broke, so locked to an old working commit ...
[[override]]
  name = "google.golang.org/genproto"
  revision = "7fd901a49ba6a7f87732eb344f6e3c5b19d1b200"

[[constraint]]
  name = "github.com/bartekn/go-bip39"
  branch = "master"

[[constraint]]
  name = "github.com/zondax/ledger-goclient"
  revision = "065cbf938a16f20335c40cfe180f9cd4955c6a5a"

[prune]
  go-tests = true
  unused-packages = true<|MERGE_RESOLUTION|>--- conflicted
+++ resolved
@@ -46,16 +46,11 @@
 
 [[constraint]]
   name = "github.com/pkg/errors"
-  version = "0.8.0"
+  version = "=0.8.0"
 
 [[constraint]]
-<<<<<<< HEAD
   name = "github.com/stretchr/testify"
-  version = "1.2.1"
-=======
-  name = "github.com/tendermint/go-crypto"
-  version = "=0.6.2"
->>>>>>> 3dc23871
+  version = "=1.2.1"
 
 [[constraint]]
   name = "github.com/tendermint/go-amino"
@@ -63,11 +58,7 @@
 
 [[constraint]]
   name = "github.com/tendermint/iavl"
-<<<<<<< HEAD
   version = "=0.8.0"
-=======
-  version = "=0.8.0-rc0"
->>>>>>> 3dc23871
 
 [[constraint]]
   name = "github.com/tendermint/tendermint"
@@ -75,11 +66,7 @@
 
 [[override]]
   name = "github.com/tendermint/tmlibs"
-<<<<<<< HEAD
-  revision = "e09e3a56f323c3efa3653e513540f1686a5374b2"
-=======
   revision = "0c98d10b4ffbd87978d79c160e835b3d3df241ec"
->>>>>>> 3dc23871
 
 # this got updated and broke, so locked to an old working commit ...
 [[override]]
