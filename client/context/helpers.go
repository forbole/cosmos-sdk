--- conflicted
+++ resolved
@@ -16,7 +16,6 @@
 	"github.com/cosmos/cosmos-sdk/client"
 	"github.com/cosmos/cosmos-sdk/client/keys"
 	sdk "github.com/cosmos/cosmos-sdk/types"
-	crypto "github.com/tendermint/go-crypto"
 )
 
 // Broadcast the transaction bytes to Tendermint
@@ -95,17 +94,6 @@
 
 // Get the from address from the name flag
 func (ctx CoreContext) GetFromAddress() (from sdk.Address, err error) {
-
-	// TODO XXX
-	if ctx.UseLedger {
-		path := []uint32{44, 60, 0, 0, 0} // TODO
-		priv, err := crypto.NewPrivKeyLedgerSecp256k1(path)
-		if err != nil {
-			return nil, err
-		}
-		pubkey := priv.PubKey()
-		return pubkey.Address(), nil
-	}
 
 	keybase, err := keys.GetKeyBase()
 	if err != nil {
@@ -188,11 +176,7 @@
 		return nil, err
 	}
 
-<<<<<<< HEAD
 	info, err := keybase.Get(name)
-=======
-	txBytes, err := ctx.SignAndBuild(name, passphrase, msgs, cdc)
->>>>>>> f049a563
 	if err != nil {
 		return nil, err
 	}
